--- conflicted
+++ resolved
@@ -85,10 +85,6 @@
     """
     Save extracted sequence-to-function data to PostgreSQL database.
     
-<<<<<<< HEAD
-    All list-like fields are already typed (no JSON strings).
-    Returns success message with DB ID.
-=======
     Args:
         gene: Gene name only (e.g., "NFE2L2")
         protein_uniprot_id: UniProt ID (e.g., "Q16236") 
@@ -100,7 +96,7 @@
         longevity_association: Description of association with longevity/aging
         citations: JSON string of citation references
         article_url: URL of the source article
->>>>>>> 3d922cfd
+    All list-like fields are already typed (no JSON strings).
         
     Returns:
         Success message with database ID
